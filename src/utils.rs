--- conflicted
+++ resolved
@@ -50,35 +50,18 @@
     matrix.iter().map(|y| y[secidx]).collect()
   }
 
-<<<<<<< HEAD
-  /// Generates an LWE matrix from a seed
-  pub fn get_lwe_matrix_from_seed(
-=======
   /// Generates an LWE matrix from a public seed
   /// This corresponds to the generation of `A` in the paper.
   pub fn generate_lwe_matrix_from_seed(
->>>>>>> 0a56992d
     seed: [u8; 32],
     lwe_dim: usize,
     width: usize,
   ) -> Vec<Vec<u32>> {
-<<<<<<< HEAD
+    use core::iter::repeat_with;
     let mut rng = get_seeded_rng(seed);
-    (0..width).map(|_|
-      (0..lwe_dim).map(|_| rng.next_u32()).collect()
-    ).collect()
-=======
-    let mut a = Vec::with_capacity(width);
-    let mut rng = get_seeded_rng(seed);
-    for _ in 0..width {
-      let mut v = Vec::with_capacity(lwe_dim);
-      for _ in 0..lwe_dim {
-        v.push(rng.next_u32());
-      }
-      a.push(v);
-    }
-    a
->>>>>>> 0a56992d
+    repeat_with(||
+      repeat_with(|| rng.next_u32()).take(lwe_dim).collect()
+    ).take(width).collect()
   }
 
   /// Multiplies a u32 vector with a u32 column vector
@@ -217,25 +200,11 @@
   pub fn u32_sized_bytes_from_vec(
     bytes: Vec<u8>,
   ) -> Result<[u8; 4], ErrorUnexpectedInputSize> {
-<<<<<<< HEAD
     bytes.try_into()
       .map_err(|e| ErrorUnexpectedInputSize::new(format!(
         "Unexpected vector size: {:?}",
         e,
       )))
-=======
-    let sized_vec: [u8; 4] = match bytes.try_into() {
-      Ok(b) => b,
-      Err(e) => {
-        return Err(ErrorUnexpectedInputSize::new(format!(
-          "Unexpected vector size: {:?}",
-          e,
-        )))
-      }
-    };
-
-    Ok(sized_vec)
->>>>>>> 0a56992d
   }
 
   pub fn bytes_from_u32_slice(
