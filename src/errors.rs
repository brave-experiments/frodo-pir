--- conflicted
+++ resolved
@@ -34,10 +34,7 @@
 // were used already.
 #[derive(Debug)]
 pub struct ErrorQueryParamsReused;
-<<<<<<< HEAD
-=======
 
->>>>>>> 0a56992d
 impl Display for ErrorQueryParamsReused {
   fn fmt(&self, f: &mut Formatter) -> FmtResult {
     write!(
@@ -51,10 +48,7 @@
 // ErrorOverflownAdd blocks attempts to overflown addition.
 #[derive(Debug)]
 pub struct ErrorOverflownAdd;
-<<<<<<< HEAD
-=======
 
->>>>>>> 0a56992d
 impl Display for ErrorOverflownAdd {
   fn fmt(&self, f: &mut Formatter) -> FmtResult {
     write!(f, "Attempted to overflow addition")
