/// The `api` module is the public entry point for all FrodoPIR database.
use crate::db::Database;
pub use crate::db::{BaseParams, CommonParams};
use crate::errors::{
  ErrorOverflownAdd, ErrorQueryParamsReused, ResultBoxedError,
};
pub use crate::utils::format::*;
use crate::utils::lwe::*;
use crate::utils::matrices::*;
use serde::{Deserialize, Serialize};
use std::fs;
use std::str;

/// A `Shard` is an instance of a database, where each row corresponds
/// to a single element, that has been preprocessed by the server.
#[derive(Clone, Debug, Serialize, Deserialize)]
pub struct Shard {
  db: Database,
  base_params: BaseParams,
}

impl Shard {
  /// Expects a JSON file of base64-encoded strings in file path. It also
  /// expects the lwe dimension, m (the number of DB elements), element size
  /// (in bytes) of the database elements, and plaintext bits.
  /// It will call the 'from_base64_strings' function to generate the database.
  pub fn from_json_file(
    file_path: &str,
    lwe_dim: usize,
    m: usize,
    elem_size: usize,
    plaintext_bits: usize,
  ) -> ResultBoxedError<Self> {
    let file_contents: String =
      fs::read_to_string(file_path).unwrap().parse().unwrap();
    let elements: Vec<String> = serde_json::from_str(&file_contents).unwrap();
    Shard::from_base64_strings(&elements, lwe_dim, m, elem_size, plaintext_bits)
  }

  /// Expects an array of base64-encoded strings and converts into a
  /// database that can process client queries
  pub fn from_base64_strings(
    base64_strs: &[String],
    lwe_dim: usize,
    m: usize,
    elem_size: usize,
    plaintext_bits: usize,
  ) -> ResultBoxedError<Self> {
    let db = Database::new(base64_strs, m, elem_size, plaintext_bits)?;
    let base_params = BaseParams::new(&db, lwe_dim);
    Ok(Self { db, base_params })
  }

  /// Write base_params and DB to file
  pub fn write_to_file(
    &self,
    db_path: &str,
    params_path: &str,
  ) -> ResultBoxedError<()> {
    self.db.write_to_file(db_path)?;
    self.base_params.write_to_file(params_path)?;
    Ok(())
  }

  // Produces a serialized response (base64-encoded) to a serialized
  // client query: c' = b' * DB
  pub fn respond(&self, q: &Query) -> ResultBoxedError<Vec<u8>> {
    let q = q.as_slice();
    let resp = Response(
      (0..self.db.get_matrix_width_self())
        .map(|i| self.db.vec_mult(q, i))
<<<<<<< HEAD
        .collect()
    );
    Ok(bincode::serialize(&resp)?)
=======
        .collect(),
    );
    let ser = bincode::serialize(&resp);

    Ok(ser?)
>>>>>>> 0a56992d
  }

  /// Returns the database
  pub fn get_db(&self) -> &Database {
    &self.db
  }

  /// Returns the base parameters
  pub fn get_base_params(&self) -> &BaseParams {
    &self.base_params
  }

<<<<<<< HEAD
  pub fn into_row_iter(&self) -> impl Iterator<Item = String> {
    let db = self.get_db();
    (0..db.get_matrix_height())
      .map(|i| db.get_db_entry(i))
=======
  pub fn into_row_iter(&self) -> std::vec::IntoIter<std::string::String> {
    (0..self.get_db().get_matrix_height())
      .map(|i| self.get_db().get_db_entry(i))
      .collect::<Vec<String>>()
      .into_iter()
>>>>>>> 0a56992d
  }
}

/// The `QueryParams` struct is initialized to be used for a client
/// query.
#[derive(Clone, Debug, Serialize, Deserialize)]
pub struct QueryParams {
  lhs: Vec<u32>,
  rhs: Vec<u32>,
  elem_size: usize,
  plaintext_bits: usize,
  pub used: bool,
}

impl QueryParams {
  pub fn new(cp: &CommonParams, bp: &BaseParams) -> ResultBoxedError<Self> {
    let s = random_ternary_vector(bp.get_dim()); // The `s` value for the client as in the paper
    Ok(Self {
      lhs: cp.mult_left(&s)?,  // The `b` value
      rhs: bp.mult_right(&s)?, // The `c` value
      elem_size: bp.get_elem_size(),
      plaintext_bits: bp.get_plaintext_bits(),
      used: false,
    })
  }

  /// Prepares a new client query based on an input row_index
  pub fn generate_query(
    &mut self,
    row_index: usize,
  ) -> ResultBoxedError<Query> {
    if self.used {
      return Err(Box::new(ErrorQueryParamsReused {}));
    }
    self.used = true;
    let query_indicator = get_rounding_factor(self.plaintext_bits);
    let mut lhs = self.lhs.clone();
    let (result, check) = lhs[row_index].overflowing_add(query_indicator);
    if !check {
      lhs[row_index] = result;
    } else {
      return Err(Box::new(ErrorOverflownAdd {}));
    }
    Ok(Query(lhs))
  }
}

/// The `Query` struct holds the necessary information encoded in
/// a client PIR query to the server DB for a particular `row_index`. It
/// provides methods for parsing server responses.
#[derive(Clone, Debug, Serialize, Deserialize)]
pub struct Query(Vec<u32>);
impl Query {
  pub fn as_slice(&self) -> &[u32] {
    &self.0
  }
}

/// The `Response` object wraps a response from a single shard
#[derive(Clone, Serialize, Deserialize)]
pub struct Response(Vec<u32>);
impl Response {
  pub fn as_slice(&self) -> &[u32] {
    &self.0
  }

  /// Parses the output as a row of u32 values
  pub fn parse_output_as_row(&self, qp: &QueryParams) -> Vec<u32> {
    // get parameters for rounding
    let rounding_factor = get_rounding_factor(qp.plaintext_bits);
    let rounding_floor = get_rounding_floor(qp.plaintext_bits);
    let plaintext_size = get_plaintext_size(qp.plaintext_bits);

    // perform division and rounding
<<<<<<< HEAD
    let rg = 0..Database::get_matrix_width(qp.ele_size, qp.plaintext_bits);
    self.0[rg.clone()]
      .iter()
      .copied()
      .zip(qp.rhs[rg].iter().copied())
      .into_iter()
      .map(|(x, y)| x.wrapping_sub(y))
      .map(|unscaled_res| {
=======
    (0..Database::get_matrix_width(qp.elem_size, qp.plaintext_bits))
      .map(|i| {
        let unscaled_res = self.0[i].wrapping_sub(qp.rhs[i]);
>>>>>>> 0a56992d
        let scaled_res = unscaled_res / rounding_factor;
        let scaled_rem = unscaled_res % rounding_factor;
        let mut rounded_res = scaled_res;
        if scaled_rem > rounding_floor {
          rounded_res += 1;
        }
        rounded_res % plaintext_size
      })
      .collect()
  }

  /// Parses the output as bytes
  pub fn parse_output_as_bytes(&self, qp: &QueryParams) -> Vec<u8> {
    let row = self.parse_output_as_row(qp);
    bytes_from_u32_slice(&row, qp.plaintext_bits, qp.elem_size)
  }

  /// Parses the output as a base64-encoded string
  pub fn parse_output_as_base64(&self, qp: &QueryParams) -> String {
    let row = self.parse_output_as_row(qp);
    base64_from_u32_slice(&row, qp.plaintext_bits, qp.elem_size)
  }
}

#[cfg(test)]
mod tests {
  use super::*;
  use rand_core::{OsRng, RngCore};

  #[test]
  fn client_query_to_server_10_times() {
    let m = 2u32.pow(12) as usize;
    let elem_size = 2u32.pow(8) as usize;
    let plaintext_bits = 12usize;
    let lwe_dim = 512;
    let db_elems = generate_db_elems(m, (elem_size + 7) / 8);
    let shard = Shard::from_base64_strings(
      &db_elems,
      lwe_dim,
      m,
      elem_size,
      plaintext_bits,
    )
    .unwrap();

    let bp = shard.get_base_params();
    let cp = CommonParams::from(bp);

    #[allow(clippy::needless_range_loop)]
    for i in 0..10 {
      let mut qp = QueryParams::new(&cp, bp).unwrap();
      let q = qp.generate_query(i).unwrap();

      let d_resp = shard.respond(&q).unwrap();
      let resp: Response = bincode::deserialize(&d_resp).unwrap();

      let output = resp.parse_output_as_base64(&qp);
      assert_eq!(output, db_elems[i]);
    }
  }

  #[test]
  fn client_query_to_server_attempt_params_reuse() {
    let m = 2u32.pow(6) as usize;
    let elem_size = 2u32.pow(8) as usize;
    let plaintext_bits = 10usize;
    let lwe_dim = 512;
    let db_elems = generate_db_elems(m, (elem_size + 7) / 8);
    let shard = Shard::from_base64_strings(
      &db_elems,
      lwe_dim,
      m,
      elem_size,
      plaintext_bits,
    )
    .unwrap();
    let bp = shard.get_base_params();
    let cp = CommonParams::from(bp);

    let mut qp = QueryParams::new(&cp, bp).unwrap();

    // should be successful in generating a query
    let res_unused = qp.generate_query(0);
    assert!(res_unused.is_ok());

    // should be "used"
    assert!(qp.used);

    // should be successful in generating a query
    let res = qp.generate_query(0);
    assert!(res.is_err());
  }

<<<<<<< HEAD
  fn generate_db_eles(num_eles: usize, ele_byte_len: usize) -> Vec<String> {
    (0..num_eles).map(|_| {
      let mut ele = vec![0u8; ele_byte_len];
      OsRng.fill_bytes(&mut ele);
      base64::encode(ele)
    }).collect()
=======
  // This will generate random elements for test databases
  fn generate_db_elems(num_elems: usize, elem_byte_len: usize) -> Vec<String> {
    let mut elems = Vec::with_capacity(num_elems);
    for _ in 0..num_elems {
      let mut elem = vec![0u8; elem_byte_len];
      OsRng.fill_bytes(&mut elem);
      let elem_str = base64::encode(elem);
      elems.push(elem_str);
    }
    elems
>>>>>>> 0a56992d
  }
}<|MERGE_RESOLUTION|>--- conflicted
+++ resolved
@@ -69,17 +69,9 @@
     let resp = Response(
       (0..self.db.get_matrix_width_self())
         .map(|i| self.db.vec_mult(q, i))
-<<<<<<< HEAD
-        .collect()
+        .collect(),
     );
     Ok(bincode::serialize(&resp)?)
-=======
-        .collect(),
-    );
-    let ser = bincode::serialize(&resp);
-
-    Ok(ser?)
->>>>>>> 0a56992d
   }
 
   /// Returns the database
@@ -92,18 +84,10 @@
     &self.base_params
   }
 
-<<<<<<< HEAD
   pub fn into_row_iter(&self) -> impl Iterator<Item = String> {
     let db = self.get_db();
     (0..db.get_matrix_height())
       .map(|i| db.get_db_entry(i))
-=======
-  pub fn into_row_iter(&self) -> std::vec::IntoIter<std::string::String> {
-    (0..self.get_db().get_matrix_height())
-      .map(|i| self.get_db().get_db_entry(i))
-      .collect::<Vec<String>>()
-      .into_iter()
->>>>>>> 0a56992d
   }
 }
 
@@ -178,7 +162,6 @@
     let plaintext_size = get_plaintext_size(qp.plaintext_bits);
 
     // perform division and rounding
-<<<<<<< HEAD
     let rg = 0..Database::get_matrix_width(qp.ele_size, qp.plaintext_bits);
     self.0[rg.clone()]
       .iter()
@@ -187,11 +170,6 @@
       .into_iter()
       .map(|(x, y)| x.wrapping_sub(y))
       .map(|unscaled_res| {
-=======
-    (0..Database::get_matrix_width(qp.elem_size, qp.plaintext_bits))
-      .map(|i| {
-        let unscaled_res = self.0[i].wrapping_sub(qp.rhs[i]);
->>>>>>> 0a56992d
         let scaled_res = unscaled_res / rounding_factor;
         let scaled_rem = unscaled_res % rounding_factor;
         let mut rounded_res = scaled_res;
@@ -285,24 +263,12 @@
     assert!(res.is_err());
   }
 
-<<<<<<< HEAD
-  fn generate_db_eles(num_eles: usize, ele_byte_len: usize) -> Vec<String> {
-    (0..num_eles).map(|_| {
-      let mut ele = vec![0u8; ele_byte_len];
-      OsRng.fill_bytes(&mut ele);
-      base64::encode(ele)
-    }).collect()
-=======
   // This will generate random elements for test databases
   fn generate_db_elems(num_elems: usize, elem_byte_len: usize) -> Vec<String> {
-    let mut elems = Vec::with_capacity(num_elems);
-    for _ in 0..num_elems {
-      let mut elem = vec![0u8; elem_byte_len];
+    (0..num_eles).map(|_| {
+      let mut elem = vec![0u8; ele_byte_len];
       OsRng.fill_bytes(&mut elem);
-      let elem_str = base64::encode(elem);
-      elems.push(elem_str);
-    }
-    elems
->>>>>>> 0a56992d
+      base64::encode(elem)
+    }).collect()
   }
 }