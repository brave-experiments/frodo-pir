use std::fs;
use std::io::BufReader;

use rand_core::{OsRng, RngCore};
use serde::{Deserialize, Serialize};
use serde_json::json;

use crate::errors::ResultBoxedError;
use crate::utils::format::*;
use crate::utils::matrices::*;

#[derive(Clone, Debug, Serialize, Deserialize)]
pub struct Database {
  entries: Vec<Vec<u32>>,
  m: usize,
  elem_size: usize,
  plaintext_bits: usize,
}

impl Database {
  pub fn new(
    elements: &[String],
    m: usize,
    elem_size: usize,
    plaintext_bits: usize,
  ) -> ResultBoxedError<Self> {
    Ok(Self {
      entries: swap_matrix_fmt(&construct_rows(
        elements,
        m,
        elem_size,
        plaintext_bits,
      )?),
      m,
      elem_size,
      plaintext_bits,
    })
  }

  pub fn from_file(
    db_file: &str,
    m: usize,
    elem_size: usize,
    plaintext_bits: usize,
  ) -> ResultBoxedError<Self> {
    let file_contents: String = fs::read_to_string(db_file)?.parse()?;
    let elements: Vec<String> = serde_json::from_str(&file_contents)?;
    Self::new(&elements, m, elem_size, plaintext_bits)
  }

  pub fn switch_fmt(&mut self) {
    self.entries = swap_matrix_fmt(&self.entries);
  }

  pub fn vec_mult(&self, row: &[u32], col_idx: usize) -> u32 {
    vec_mult_u32_u32(row, &self.entries[col_idx]).unwrap()
  }

  pub fn write_to_file(&self, path: &str) -> ResultBoxedError<()> {
    let json = json!(self.entries);
    Ok(serde_json::to_writer(&fs::File::create(path)?, &json)?)
  }

  /// Returns the ith row of the DB matrix
  pub fn get_row(&self, i: usize) -> Vec<u32> {
    self.entries[i].clone()
  }

  /// Returns the ith DB entry as a base64-encoded string
  pub fn get_db_entry(&self, i: usize) -> String {
    base64_from_u32_slice(
      &get_matrix_second_at(&self.entries, i),
      self.plaintext_bits,
      self.elem_size,
    )
  }

  /// Returns the width of the DB matrix
  pub fn get_matrix_width(element_size: usize, plaintext_bits: usize) -> usize {
    let mut quo = element_size / plaintext_bits;
    if element_size % plaintext_bits != 0 {
      quo += 1;
    }
    quo
  }

  /// Returns the width of the DB matrix
  pub fn get_matrix_width_self(&self) -> usize {
<<<<<<< HEAD
    Database::get_matrix_width(self.ele_size, self.plaintext_bits)
=======
    Database::get_matrix_width(self.get_elem_size(), self.get_plaintext_bits())
>>>>>>> 0a56992d
  }

  /// Get the matrix size
  pub fn get_matrix_height(&self) -> usize {
    self.m
  }

  /// Get the element size
  pub fn get_elem_size(&self) -> usize {
    self.elem_size
  }

  /// Get the plaintext bits
  pub fn get_plaintext_bits(&self) -> usize {
    self.plaintext_bits
  }
}

/// The `BaseParams` object allows loading and interacting with params that
/// are used by the client for constructing queries
#[derive(Serialize, Deserialize, Clone, Debug)]
pub struct BaseParams {
  dim: usize, // the lwe dimension

  m: usize,         // the size of the DB
  elem_size: usize, // the size (in bits) of each element of the DB. Corresponds to `w` in paper.
  plaintext_bits: usize,

  public_seed: [u8; 32],
  rhs: Vec<Vec<u32>>,
}

impl BaseParams {
  pub fn new(db: &Database, dim: usize) -> Self {
    let public_seed = generate_seed(); // generates the public seed
    Self {
      public_seed,
      rhs: Self::generate_params_rhs(db, public_seed, dim, db.m),
      dim,
      m: db.m,
      elem_size: db.elem_size,
      plaintext_bits: db.plaintext_bits,
    }
  }

  /// Load params from a JSON file
  pub fn load(params_path: &str) -> ResultBoxedError<Self> {
    let reader = BufReader::new(fs::File::open(params_path)?);
    Ok(serde_json::from_reader(reader)?)
  }

  /// Generates the RHS of the params using the database and the seed
  /// for the LHS
  pub fn generate_params_rhs(
    db: &Database,
    public_seed: [u8; 32],
    dim: usize,
    m: usize,
  ) -> Vec<Vec<u32>> {
<<<<<<< HEAD
    let lhs = swap_matrix_fmt(&get_lwe_matrix_from_seed(lhs_seed, dim, m));
    (0..db.get_matrix_width_self())
      .into_iter()
      .map(|i| lhs.iter().map(|r| db.vec_mult(r, i)).collect())
=======
    let lhs =
      swap_matrix_fmt(&generate_lwe_matrix_from_seed(public_seed, dim, m));
    (0..db.get_matrix_width_self())
      .map(|i| {
        let mut col = Vec::with_capacity(m);
        for r in &lhs {
          col.push(db.vec_mult(r, i));
        }
        col
      })
>>>>>>> 0a56992d
      .collect()
  }

  /// Writes the params struct as JSON to file
  pub fn write_to_file(&self, path: &str) -> ResultBoxedError<()> {
    let json = json!({
      "public_seed": self.public_seed,
      "rhs": self.rhs,
    });
    Ok(serde_json::to_writer(&fs::File::create(path)?, &json)?)
  }

  /// Computes c = s*(A*DB) using the RHS of the public parameters
  pub fn mult_right(&self, s: &[u32]) -> ResultBoxedError<Vec<u32>> {
<<<<<<< HEAD
    self.rhs
      .iter()
      .map(|i| vec_mult_u32_u32(s, i))
=======
    let cols = &self.rhs;
    (0..cols.len())
      .map(|i| vec_mult_u32_u32(s, &cols[i]))
>>>>>>> 0a56992d
      .collect()
  }

  pub fn get_total_records(&self) -> usize {
    self.m
  }

  pub fn get_dim(&self) -> usize {
    self.dim
  }

  pub fn get_elem_size(&self) -> usize {
    self.elem_size
  }

  pub fn get_plaintext_bits(&self) -> usize {
    self.plaintext_bits
  }
}

/// `CommonParams` holds the derived uniform matrix that is used for
/// constructing the server's public parameters and the client query.
#[derive(Serialize, Deserialize)]
pub struct CommonParams(Vec<Vec<u32>>);
impl CommonParams {
  // Returns the internal matrix
  pub fn as_matrix(&self) -> &[Vec<u32>] {
    &self.0
  }

  /// Computes b = s*A + e using the seed used to generate the matrix of
  /// the public parameters
  pub fn mult_left(&self, s: &[u32]) -> ResultBoxedError<Vec<u32>> {
<<<<<<< HEAD
    self.0
      .iter()
=======
    let cols = self.as_matrix();
    (0..cols.len())
>>>>>>> 0a56992d
      .map(|i| {
        let s_a = vec_mult_u32_u32(s, i)?;
        let e = random_ternary();
        Ok(s_a.wrapping_add(e))
      })
      .collect()
  }
}
impl From<&BaseParams> for CommonParams {
  fn from(params: &BaseParams) -> Self {
    Self(generate_lwe_matrix_from_seed(
      params.public_seed,
      params.dim,
      params.m,
    ))
  }
}

fn construct_rows(
  elements: &[String],
  m: usize,
  elem_size: usize,
  plaintext_bits: usize,
) -> ResultBoxedError<Vec<Vec<u32>>> {
<<<<<<< HEAD
  let row_width = Database::get_matrix_width(ele_size, plaintext_bits);
  elements.iter()
    .take(m)
    .map(|data| {
      let bytes = base64::decode(&data)?;
      let bits = bytes_to_bits_le(&bytes);
      bits.chunks(plaintext_bits)
        .take(row_width)
        .map(|bitspl| bits_to_u32_le(bitspl).map_err(Into::into))
        .collect::<ResultBoxedError<Vec<u32>>>()
    })
    .collect()
=======
  let row_width = Database::get_matrix_width(elem_size, plaintext_bits);

  let result = (0..m).map(|i| -> ResultBoxedError<Vec<u32>> {
    let mut row = Vec::with_capacity(row_width);
    let data = &elements[i];
    let bytes = base64::decode(data)?;
    let bits = bytes_to_bits_le(&bytes);
    for i in 0..row_width {
      let end_bound = (i + 1) * plaintext_bits;
      if end_bound < bits.len() {
        row.push(bits_to_u32_le(&bits[i * plaintext_bits..end_bound])?);
      } else {
        row.push(bits_to_u32_le(&bits[i * plaintext_bits..])?);
      }
    }
    Ok(row)
  });

  result.collect()
>>>>>>> 0a56992d
}

fn generate_seed() -> [u8; 32] {
  let mut seed = [0u8; 32];
  OsRng.fill_bytes(&mut seed);
  seed
}<|MERGE_RESOLUTION|>--- conflicted
+++ resolved
@@ -86,11 +86,7 @@
 
   /// Returns the width of the DB matrix
   pub fn get_matrix_width_self(&self) -> usize {
-<<<<<<< HEAD
-    Database::get_matrix_width(self.ele_size, self.plaintext_bits)
-=======
-    Database::get_matrix_width(self.get_elem_size(), self.get_plaintext_bits())
->>>>>>> 0a56992d
+    Database::get_matrix_width(self.elem_size, self.plaintext_bits)
   }
 
   /// Get the matrix size
@@ -150,23 +146,10 @@
     dim: usize,
     m: usize,
   ) -> Vec<Vec<u32>> {
-<<<<<<< HEAD
-    let lhs = swap_matrix_fmt(&get_lwe_matrix_from_seed(lhs_seed, dim, m));
-    (0..db.get_matrix_width_self())
-      .into_iter()
-      .map(|i| lhs.iter().map(|r| db.vec_mult(r, i)).collect())
-=======
     let lhs =
       swap_matrix_fmt(&generate_lwe_matrix_from_seed(public_seed, dim, m));
     (0..db.get_matrix_width_self())
-      .map(|i| {
-        let mut col = Vec::with_capacity(m);
-        for r in &lhs {
-          col.push(db.vec_mult(r, i));
-        }
-        col
-      })
->>>>>>> 0a56992d
+      .map(|i| lhs.iter().map(|r| db.vec_mult(r, i)).collect())
       .collect()
   }
 
@@ -181,15 +164,9 @@
 
   /// Computes c = s*(A*DB) using the RHS of the public parameters
   pub fn mult_right(&self, s: &[u32]) -> ResultBoxedError<Vec<u32>> {
-<<<<<<< HEAD
     self.rhs
       .iter()
       .map(|i| vec_mult_u32_u32(s, i))
-=======
-    let cols = &self.rhs;
-    (0..cols.len())
-      .map(|i| vec_mult_u32_u32(s, &cols[i]))
->>>>>>> 0a56992d
       .collect()
   }
 
@@ -223,13 +200,8 @@
   /// Computes b = s*A + e using the seed used to generate the matrix of
   /// the public parameters
   pub fn mult_left(&self, s: &[u32]) -> ResultBoxedError<Vec<u32>> {
-<<<<<<< HEAD
     self.0
       .iter()
-=======
-    let cols = self.as_matrix();
-    (0..cols.len())
->>>>>>> 0a56992d
       .map(|i| {
         let s_a = vec_mult_u32_u32(s, i)?;
         let e = random_ternary();
@@ -254,8 +226,7 @@
   elem_size: usize,
   plaintext_bits: usize,
 ) -> ResultBoxedError<Vec<Vec<u32>>> {
-<<<<<<< HEAD
-  let row_width = Database::get_matrix_width(ele_size, plaintext_bits);
+  let row_width = Database::get_matrix_width(elem_size, plaintext_bits);
   elements.iter()
     .take(m)
     .map(|data| {
@@ -267,27 +238,6 @@
         .collect::<ResultBoxedError<Vec<u32>>>()
     })
     .collect()
-=======
-  let row_width = Database::get_matrix_width(elem_size, plaintext_bits);
-
-  let result = (0..m).map(|i| -> ResultBoxedError<Vec<u32>> {
-    let mut row = Vec::with_capacity(row_width);
-    let data = &elements[i];
-    let bytes = base64::decode(data)?;
-    let bits = bytes_to_bits_le(&bytes);
-    for i in 0..row_width {
-      let end_bound = (i + 1) * plaintext_bits;
-      if end_bound < bits.len() {
-        row.push(bits_to_u32_le(&bits[i * plaintext_bits..end_bound])?);
-      } else {
-        row.push(bits_to_u32_le(&bits[i * plaintext_bits..])?);
-      }
-    }
-    Ok(row)
-  });
-
-  result.collect()
->>>>>>> 0a56992d
 }
 
 fn generate_seed() -> [u8; 32] {
